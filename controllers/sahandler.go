--- conflicted
+++ resolved
@@ -52,15 +52,11 @@
 }
 
 func (d *keplerSADescription) ensureRole(l klog.Logger) (bool, error) {
-<<<<<<< HEAD
-	d.role = &rbacv1.Role{
-		TypeMeta: metav1.TypeMeta{
-			Kind: "Role",
-		},
-=======
 
 	d.clusterRole = &rbacv1.ClusterRole{
->>>>>>> 60d92503
+    TypeMeta: metav1.TypeMeta{
+			Kind: "ClusterRole",
+		},
 		ObjectMeta: metav1.ObjectMeta{
 			Name: "kepler-clusterrole",
 		},
@@ -77,14 +73,10 @@
 }
 
 func (d *keplerSADescription) ensureRoleBinding(l klog.Logger) (bool, error) {
-<<<<<<< HEAD
-	d.roleBinding = &rbacv1.RoleBinding{
-		TypeMeta: metav1.TypeMeta{
-			Kind: "RoleBinding",
-		},
-=======
 	d.clusterRoleBinding = &rbacv1.ClusterRoleBinding{
->>>>>>> 60d92503
+    TypeMeta: metav1.TypeMeta{
+      Kind: "ClusterRoleBinding",
+    }
 		ObjectMeta: metav1.ObjectMeta{
 			Name: "kepler-clusterrole-binding",
 		},
